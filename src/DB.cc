#include "DB.h"
#include "Iterator.h"
#include "WriteBatch.h"

#include <node_buffer.h>
#include "helpers.h"

using namespace node_leveldb;

Persistent<FunctionTemplate> DB::persistent_function_template;

DB::DB() 
  : db(NULL)
{
}

DB::~DB() {
  if (db != NULL) {
    delete db;
    db = NULL;
  }
}

void DB::Init(Handle<Object> target) {
  HandleScope scope; // used by v8 for garbage collection

  // Our constructor
  Local<FunctionTemplate> local_function_template = FunctionTemplate::New(New);
  persistent_function_template = Persistent<FunctionTemplate>::New(local_function_template);
  persistent_function_template->InstanceTemplate()->SetInternalFieldCount(1);
  persistent_function_template->SetClassName(String::NewSymbol("DB"));

  // Instance methods
  NODE_SET_PROTOTYPE_METHOD(persistent_function_template, "open", Open);
  NODE_SET_PROTOTYPE_METHOD(persistent_function_template, "close", Close);
  NODE_SET_PROTOTYPE_METHOD(persistent_function_template, "put", Put);
  NODE_SET_PROTOTYPE_METHOD(persistent_function_template, "del", Del);
  NODE_SET_PROTOTYPE_METHOD(persistent_function_template, "write", Write);
  NODE_SET_PROTOTYPE_METHOD(persistent_function_template, "get", Get);
  NODE_SET_PROTOTYPE_METHOD(persistent_function_template, "newIterator", NewIterator);
  NODE_SET_PROTOTYPE_METHOD(persistent_function_template, "getSnapshot", GetSnapshot);
  NODE_SET_PROTOTYPE_METHOD(persistent_function_template, "releaseSnapshot", ReleaseSnapshot);
  NODE_SET_PROTOTYPE_METHOD(persistent_function_template, "getProperty", GetProperty);
  NODE_SET_PROTOTYPE_METHOD(persistent_function_template, "getApproximateSizes", GetApproximateSizes);

  // Static methods
  NODE_SET_METHOD(persistent_function_template, "destroyDB", DestroyDB);
  NODE_SET_METHOD(persistent_function_template, "repairDB", RepairDB);

  // Binding our constructor function to the target variable
  target->Set(String::NewSymbol("DB"), persistent_function_template->GetFunction());
}

Handle<Value> DB::New(const Arguments& args) {
  HandleScope scope;

  DB* self = new DB();
  self->Wrap(args.This());

  return args.This();
}


//
// Open
//

Handle<Value> DB::Open(const Arguments& args) {
  HandleScope scope;

  // Get this and arguments
  DB* self = ObjectWrap::Unwrap<DB>(args.This());

  // Required filename
  if (args.Length() < 1 || !args[0]->IsString()) {
    return ThrowException(Exception::TypeError(String::New("DB.open() expects a filename")));
  }
  String::Utf8Value name(args[0]);
  
  int pos = 1;

  // Optional options
  leveldb::Options options = leveldb::Options();
  if (pos < args.Length() && args[pos]->IsObject() && !args[pos]->IsFunction()) {
    options = JsToOptions(args[pos]);
    pos++;
  }

  // Optional callback
  Local<Function> callback;
  if (pos < args.Length() && args[pos]->IsFunction()) {
    callback = Local<Function>::Cast(args[pos]);
    pos++;
  }

  // Pass parameters to async function
  OpenParams *params = new OpenParams(self, *name, options, callback);
  EIO_BeforeOpen(params);

  return args.This();
}

void DB::EIO_BeforeOpen(OpenParams *params) {
  eio_custom(EIO_Open, EIO_PRI_DEFAULT, EIO_AfterOpen, params);
}

int DB::EIO_Open(eio_req *req) {
  OpenParams *params = static_cast<OpenParams*>(req->data);
  DB *self = params->self;

  // Close old DB, if open() is called more than once
  if (self->db != NULL) {
    delete self->db;
    self->db = NULL;
  }

  // Do the actual work
  params->status = leveldb::DB::Open(params->options, params->name, &self->db);

  return 0;
}

int DB::EIO_AfterOpen(eio_req *req) {
  HandleScope scope;

  OpenParams *params = static_cast<OpenParams*>(req->data);
  params->Callback();
  
  delete params;
  return 0;
}


//
// Close
//

Handle<Value> DB::Close(const Arguments& args) {
  HandleScope scope;

  // Get this and arguments
  DB* self = ObjectWrap::Unwrap<DB>(args.This());
  
  // Optional callback
  Local<Function> callback;
  if (0 < args.Length() && args[0]->IsFunction()) {
    callback = Local<Function>::Cast(args[0]);
  }

  Params *params = new Params(self, callback);
  EIO_BeforeClose(params);
  
  return args.This();
}

void DB::EIO_BeforeClose(Params *params) {
  eio_custom(EIO_Close, EIO_PRI_DEFAULT, EIO_AfterClose, params);
}

int DB::EIO_Close(eio_req *req) {
  Params *params = static_cast<Params*>(req->data);
  DB *self = params->self;

  if (self->db != NULL) {
    delete self->db;
    self->db = NULL;
  }
  
  return 0;
}

int DB::EIO_AfterClose(eio_req *req) {
  Params *params = static_cast<Params*>(req->data);
  params->Callback();
  
  delete params;
  return 0;
}


//
// Put
//

Handle<Value> DB::Put(const Arguments& args) {
  HandleScope scope;
  
  // Get this and arguments
  DB* self = ObjectWrap::Unwrap<DB>(args.This());
  if (self->db == NULL) {
    return ThrowException(Exception::Error(String::New("DB has not been opened")));
  }
  
  // Check args
  if (args.Length() < 2 || (!args[0]->IsString() && !Buffer::HasInstance(args[0])) || (!args[1]->IsString() && !Buffer::HasInstance(args[1]))) {
    return ThrowException(Exception::TypeError(String::New("DB.put() expects key, value")));
  }

  // Use temporary WriteBatch to implement Put
  WriteBatch *writeBatch = new WriteBatch();
  leveldb::Slice key = JsToSlice(args[0], &writeBatch->strings);
  leveldb::Slice value = JsToSlice(args[1], &writeBatch->strings);
  writeBatch->wb.Put(key, value);

  int pos = 2;

  // Optional write options
  leveldb::WriteOptions options = leveldb::WriteOptions();
  if (pos < args.Length() && args[pos]->IsObject() && !args[pos]->IsFunction()) {
    options = JsToWriteOptions(args[pos]);
    pos++;
  }

  // Optional callback
  Local<Function> callback;
  if (pos < args.Length() && args[pos]->IsFunction()) {
    callback = Local<Function>::Cast(args[pos]);
    pos++;
  }
  
  WriteParams *params = new WriteParams(self, writeBatch, options, callback);
  params->disposeWriteBatch = true;
  EIO_BeforeWrite(params);

  return args.This();
}


//
// Del
//

Handle<Value> DB::Del(const Arguments& args) {
  HandleScope scope;
  
  // Get this and arguments
  DB* self = ObjectWrap::Unwrap<DB>(args.This());
  if (self->db == NULL) {
    return ThrowException(Exception::Error(String::New("DB has not been opened")));
  }
  
  // Check args
  if (args.Length() < 1 || (!args[0]->IsString() && !Buffer::HasInstance(args[0]))) {
    return ThrowException(Exception::TypeError(String::New("DB.del() expects key")));
  }

  // Use temporary WriteBatch to implement Del
  WriteBatch *writeBatch = new WriteBatch();
  leveldb::Slice key = JsToSlice(args[0], &writeBatch->strings);
  writeBatch->wb.Delete(key);
  
  int pos = 1;

  // Optional write options
  leveldb::WriteOptions options = leveldb::WriteOptions();
  if (pos < args.Length() && args[pos]->IsObject() && !args[pos]->IsFunction()) {
    options = JsToWriteOptions(args[pos]);
    pos++;
  }

  // Optional callback
  Local<Function> callback;
  if (pos < args.Length() && args[pos]->IsFunction()) {
    callback = Local<Function>::Cast(args[pos]);
    pos++;
  }
  
  WriteParams *params = new WriteParams(self, writeBatch, options, callback);
  params->disposeWriteBatch = true;
  EIO_BeforeWrite(params);

  return args.This();
}


//
// Write
//

Handle<Value> DB::Write(const Arguments& args) {
  HandleScope scope;

  // Get this and arguments
  DB* self = ObjectWrap::Unwrap<DB>(args.This());
  if (self->db == NULL) {
    return ThrowException(Exception::Error(String::New("DB has not been opened")));
  }
  
  // Required WriteBatch
  if (args.Length() < 1 || !args[0]->IsObject()) {
    return ThrowException(Exception::TypeError(String::New("DB.write() expects a WriteBatch object")));
  }
  Local<Object> writeBatchObject = Object::Cast(*args[0]);
  WriteBatch* writeBatch = ObjectWrap::Unwrap<WriteBatch>(writeBatchObject);
  
  int pos = 1;

  // Optional write options
  leveldb::WriteOptions options = leveldb::WriteOptions();
  if (pos < args.Length() && args[pos]->IsObject() && !args[pos]->IsFunction()) {
    options = JsToWriteOptions(args[pos]);
    pos++;
  }

  // Optional callback
  Local<Function> callback;
  if (pos < args.Length() && args[pos]->IsFunction()) {
    callback = Local<Function>::Cast(args[pos]);
    pos++;
  }
  
  // Pass parameters to async function
  WriteParams *params = new WriteParams(self, writeBatch, options, callback);
  EIO_BeforeWrite(params);

  return args.This();
}

void DB::EIO_BeforeWrite(WriteParams *params) {
  eio_custom(EIO_Write, EIO_PRI_DEFAULT, EIO_AfterWrite, params);
}

int DB::EIO_Write(eio_req *req) {
  WriteParams *params = static_cast<WriteParams*>(req->data);
  DB *self = params->self;

  // Do the actual work
  if (self->db != NULL) {
    params->status = self->db->Write(params->options, &params->writeBatch->wb);
  }

  return 0;
}

int DB::EIO_AfterWrite(eio_req *req) {
  HandleScope scope;
  
  WriteParams *params = static_cast<WriteParams*>(req->data);
  params->Callback();

  if (params->disposeWriteBatch) {
    delete params->writeBatch;
  }

  delete params;
  return 0;
}


//
// Get
//

Handle<Value> DB::Get(const Arguments& args) {
  HandleScope scope;

  // Check args
  if (args.Length() < 1 || (!args[0]->IsString() && !Buffer::HasInstance(args[0]))) {
    return ThrowException(Exception::TypeError(String::New("DB.get() expects key")));
  }

  DB* self = ObjectWrap::Unwrap<DB>(args.This());
  if (self->db == NULL) {
    return ThrowException(Exception::Error(String::New("DB has not been opened")));
  }
  
  std::vector<std::string> *strings = NULL;
  if (args[0]->IsString()) {
    strings = new std::vector<std::string>(1);
  }
  leveldb::Slice key = JsToSlice(args[0], strings);
  
  int pos = 1;

  // Optional read options
  leveldb::ReadOptions options = leveldb::ReadOptions();
  if (pos < args.Length() && args[pos]->IsObject() && !args[pos]->IsFunction()) {
    options = JsToReadOptions(args[pos]);
    pos++;
  }

  // Optional callback
  Local<Function> callback;
  if (pos < args.Length() && args[pos]->IsFunction()) {
    callback = Local<Function>::Cast(args[pos]);
    pos++;
  }
  
  // Pass parameters to async function
  ReadParams *params = new ReadParams(self, key, options, callback, strings);
  EIO_BeforeRead(params);

<<<<<<< HEAD
  return args.This();
}

void DB::EIO_BeforeRead(ReadParams *params) {
  eio_custom(EIO_Read, EIO_PRI_DEFAULT, EIO_AfterRead, params);
=======
  return scope.Close(Bufferize(value));
>>>>>>> d72978e2
}

int DB::EIO_Read(eio_req *req) {
  ReadParams *params = static_cast<ReadParams*>(req->data);
  DB *self = params->self;

  // Do the actual work
  if (self->db != NULL) {
    params->status = self->db->Get(params->options, params->key, &params->result);
  }

  return 0;
}

int DB::EIO_AfterRead(eio_req *req) {
  HandleScope scope;
  
  ReadParams *params = static_cast<ReadParams*>(req->data);
  params->Callback(String::New(params->result.data(), params->result.length()));

  delete params;
  return 0;
}


Handle<Value> DB::NewIterator(const Arguments& args) {
  HandleScope scope;

  if (!(args.Length() == 1 && args[0]->IsObject())) {
      return ThrowException(Exception::TypeError(String::New("Invalid arguments: Expected (Object)")));
  } // if
  
  DB* self = ObjectWrap::Unwrap<DB>(args.This());
  leveldb::ReadOptions options = JsToReadOptions(args[0]);
  leveldb::Iterator* it = self->db->NewIterator(options);

  // DJO: Don't like writing code I don't understand, but I found this is how the node-gd library
  // converts an actual instance to it's binding representation
  // https://github.com/taggon/node-gd/blob/master/gd_bindings.cc#L79
  // Guess, I'll understand it soon...
  Local<Value> _arg_ = External::New(it);
  Persistent<Object> _it_(Iterator::persistent_function_template->GetFunction()->NewInstance(1, &_arg_));
  
  return scope.Close(_it_);
}

Handle<Value> DB::GetSnapshot(const Arguments& args) {
  HandleScope scope;
  return ThrowException(Exception::Error(String::New("TODO: IMPLEMENT ME")));
}

Handle<Value> DB::ReleaseSnapshot(const Arguments& args) {
  HandleScope scope;
  return ThrowException(Exception::Error(String::New("TODO: IMPLEMENT ME")));
}

Handle<Value> DB::GetProperty(const Arguments& args) {
  HandleScope scope;
  return ThrowException(Exception::Error(String::New("TODO: IMPLEMENT ME")));
}

Handle<Value> DB::GetApproximateSizes(const Arguments& args) {
  HandleScope scope;
  return ThrowException(Exception::Error(String::New("TODO: IMPLEMENT ME")));
}


//
// DestroyDB
//

Handle<Value> DB::DestroyDB(const Arguments& args) {
  HandleScope scope;

  // Check args
  if (!(args.Length() == 2 && args[0]->IsString() && args[1]->IsObject())) {
    return ThrowException(Exception::TypeError(String::New("Invalid arguments: Expected (String, Object)")));
  }

  String::Utf8Value name(args[0]);
  leveldb::Options options = JsToOptions(args[1]);

  return processStatus(leveldb::DestroyDB(*name, options));
}


//
// RepairDB
//

Handle<Value> DB::RepairDB(const Arguments& args) {
  HandleScope scope;

  // Check args
  if (!(args.Length() == 2 && args[0]->IsString() && args[1]->IsObject())) {
    return ThrowException(Exception::TypeError(String::New("Invalid arguments: Expected (String, Object)")));
  }

  String::Utf8Value name(args[0]);
  leveldb::Options options = JsToOptions(args[1]);

  return processStatus(leveldb::RepairDB(*name, options));
}


//
// Implementation of Params, which are passed from JS thread to EIO thread and back again
//

DB::Params::Params(DB* self, Handle<Function> cb)
  : self(self)
{
  self->Ref();
  ev_ref(EV_DEFAULT_UC);
  callback = Persistent<Function>::New(cb);
}

DB::Params::~Params() {
  self->Unref();
  ev_unref(EV_DEFAULT_UC);
  callback.Dispose();
}

void DB::Params::Callback(Handle<Value> result) {
  if (!callback.IsEmpty()) {
    TryCatch try_catch;
    if (status.ok()) {
      // no error, callback with no arguments, or result as second argument
      if (result.IsEmpty()) {
        callback->Call(self->handle_, 0, NULL);
      } else {
        Handle<Value> undef = Undefined();
        Handle<Value> argv[] = { undef, result };
        callback->Call(self->handle_, 2, argv);
      }
    } else {
      // error, callback with first argument as error object
      Handle<String> message = String::New(status.ToString().c_str());
      Handle<Value> argv[] = { Exception::Error(message) };
      callback->Call(self->handle_, 1, argv);
    }
    if (try_catch.HasCaught()) {
        FatalException(try_catch);
    }
  }
}

DB::ReadParams::~ReadParams() {
  if (strings != NULL) {
    delete strings;
  }
}

<|MERGE_RESOLUTION|>--- conflicted
+++ resolved
@@ -390,15 +390,11 @@
   ReadParams *params = new ReadParams(self, key, options, callback, strings);
   EIO_BeforeRead(params);
 
-<<<<<<< HEAD
   return args.This();
 }
 
 void DB::EIO_BeforeRead(ReadParams *params) {
   eio_custom(EIO_Read, EIO_PRI_DEFAULT, EIO_AfterRead, params);
-=======
-  return scope.Close(Bufferize(value));
->>>>>>> d72978e2
 }
 
 int DB::EIO_Read(eio_req *req) {
